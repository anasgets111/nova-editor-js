--- conflicted
+++ resolved
@@ -15,17 +15,10 @@
         "ext-json": "*",
         "codex-team/editor.js": "*",
         "guzzlehttp/guzzle": "^7.0",
-<<<<<<< HEAD
-        "illuminate/events": "^10.0 || ^11.0",
-        "illuminate/support": "^10.0 || ^11.0",
-        "league/flysystem": "*",
-        "spatie/image": "*"
-=======
         "illuminate/events": "^10.0 || ^11.0 || ^12.0",
         "illuminate/support": "^10.0 || ^11.0 || ^12.0",
         "laravel/nova": "^4.0 || ^5.0",
         "spatie/image": "^3.0"
->>>>>>> a3207535
     },
     "require-dev": {
         "laravel/pint": "^1.15",
