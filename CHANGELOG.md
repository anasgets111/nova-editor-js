--- conflicted
+++ resolved
@@ -7,19 +7,17 @@
 
 ## [UNRELEASED]
 
-<<<<<<< HEAD
 ### Added
 - Guzzle is now a dependency of this project.
 
 ### Changed
 - Improved image upload handling, using Laravel-native libraries
 - Improved link metadata retrieval, using Laravel-native libraries
-=======
+
 ## [3.0.4]
 
 ### Fixed
 - NovaEditorJsCast now properly handles JSON, not double-encoding stuff and decoding double-encoded properties.
->>>>>>> 131dff17
 
 ## [3.0.3]
 
