--- conflicted
+++ resolved
@@ -7,20 +7,18 @@
 
 ## [UNRELEASED]
 
-<<<<<<< HEAD
 ### Added
 - Guzzle is now a dependency of this project.
 
 ### Changed
 - Improved image upload handling, using Laravel-native libraries
 - Improved link metadata retrieval, using Laravel-native libraries
-=======
+
 ## [3.0.5]
 
 ### Fixed
 - When no changes are made to the editor, the value is left as-is, instead of double-encoding it (thanks @waelelsawy)
 - Templates for `list`', `paragraph` and `table` to use raw-html statements on cleaned fields.
->>>>>>> e8f2feda
 
 ## [3.0.4]
 
