<?php

declare(strict_types=1);

namespace Advoor\NovaEditorJs;

use Closure;
use stdClass;
use JsonException;
use EditorJS\EditorJS;
use Illuminate\Support\Str;
use EditorJS\EditorJSException;
use Illuminate\Support\HtmlString;

class NovaEditorJsConverter
{
    /**
     * List of callbacks that can render blocks
     *
     * @var array<Closure>
     */
    protected array $renderCallbacks = [];

    public function __construct()
    {
        $this->registerDefaultCallbacks();
    }

    /**
     * Add a custom render callback for the given block.
     *
     * @param  string  $block  Name of the block, as defined in the JSON
     * @param  callable  $callback  Closure that returns a string (or a Stringable)
     */
    public function addRender(string $block, callable $callback): void
    {
        $this->renderCallbacks[$block] = $callback;
    }

    /**
     * Renders the given EditorJS data to safe HTML.
     *
     * @return \Illuminate\Support\HtmlString Safe, directly returnable string.
     */
    public function generateHtmlOutput(mixed $data): HtmlString
    {
<<<<<<< HEAD
        $data = NovaEditorJsData::generateTemporaryUrls($data);


        if (empty($data) || $data == new stdClass()) {
=======
        if (empty($data) || $data == new stdClass) {
>>>>>>> a3207535
            return new HtmlString('');
        }

        // Clean non-string data
        if (!is_string($data)) {
            try {
                $data = json_encode($data, JSON_THROW_ON_ERROR);
            } catch (JsonException $exception) {
                // noop
            }
        }

        $config = config('nova-editor-js.validationSettings');

        try {
            // Initialize Editor backend and validate structure
            $editor = new EditorJS($data, json_encode($config));

            // Get sanitized blocks (according to the rules from configuration)
            $blocks = $editor->getBlocks();

            $blocks = $this->cleanImageUrls($blocks);

            $htmlOutput = '';

            foreach ($blocks as $block) {
                if (array_key_exists($block['type'], $this->renderCallbacks)) {
                    $htmlOutput .= $this->renderCallbacks[$block['type']]($block);
                }
            }

            return new HtmlString(
                view('nova-editor-js::content', ['content' => $htmlOutput])->render()
            );
        } catch (EditorJSException $exception) {
            // process exception
            return new HtmlString(
                "Something went wrong: {$exception->getMessage()}"
            );
        }
    }

    //Urls after passing through sanitization, include characters like "amp;" which can fail authentication
    //of signed urls

    private function cleanImageUrls($blocks)
    {
        return collect($blocks)->map(function ($block) {
            if (in_array(data_get($block, 'type'), ['resizableImage', 'image'])) {
                $imageUrl = data_get($block, 'data.file.url');
                $cleanImageUrl = Str::replace("amp;", "", $imageUrl);
                data_set($block, 'data.file.url', $cleanImageUrl);
            }
            return $block;
        })->all();
    }

    /**
     * Registers all default render helpers
     */
    protected function registerDefaultCallbacks(): void
    {
        $this->addRender(
            'header',
            fn ($block) => view('nova-editor-js::heading', $block['data'])->render()
        );

        $this->addRender(
            'paragraph',
            fn ($block) => view('nova-editor-js::paragraph', $block['data'])->render()
        );

        $this->addRender(
            'list',
            fn ($block) => view('nova-editor-js::list', $block['data'])->render()
        );

        $this->addRender(
            'image',
            fn ($block) => view('nova-editor-js::image', array_merge($block['data'], [
                'classes' => $this->calculateImageClasses($block['data']),
            ]))->render()
        );

        $this->addRender(
            'resizableImage',
            fn ($block) => view('nova-editor-js::resizable-image', array_merge($block['data'], [
                'classes' => $this->calculateImageClasses($block['data']),
                'imageBlockClasses' => $this->calculateImageBlockClasses($block['data']),

            ]))->render()
        );

        $this->addRender(
            'code',
            fn ($block) => view('nova-editor-js::code', $block['data'])->render()
        );

        $this->addRender(
            'linkTool',
            fn ($block) => view('nova-editor-js::link', $block['data'])->render()
        );

        $this->addRender(
            'checklist',
            fn ($block) => view('nova-editor-js::checklist', $block['data'])->render()
        );

        $this->addRender(
            'delimiter',
            fn ($block) => view('nova-editor-js::delimiter', $block['data'])->render()
        );

        $this->addRender(
            'table',
            fn ($block) => view('nova-editor-js::table', $block['data'])->render()
        );

        $this->addRender(
            'raw',
            fn ($block) => view('nova-editor-js::raw', $block['data'])->render()
        );

        $this->addRender(
            'embed',
            fn ($block) => view('nova-editor-js::embed', $block['data'])->render()
        );
    }

    /**
     * @return string
     */
    protected function calculateImageClasses($blockData)
    {
        $classes = [];
        foreach ($blockData as $key => $data) {
            if (is_bool($data) && $data === true) {
                $classes[] = $key;
            }
        }

        return implode(' ', $classes);
    }

    protected function calculateImageBlockClasses($blockData)
    {
        if (data_get($blockData, 'align') == 'center') {
            return "flex justify-center";
        }

        if (data_get($blockData, 'align') == 'right') {
            return "flex justify-end";
        }

        return "flex justify-start";
    }
}<|MERGE_RESOLUTION|>--- conflicted
+++ resolved
@@ -1,16 +1,16 @@
 <?php
 
-declare(strict_types=1);
+declare(strict_types = 1);
 
 namespace Advoor\NovaEditorJs;
 
 use Closure;
-use stdClass;
-use JsonException;
 use EditorJS\EditorJS;
-use Illuminate\Support\Str;
 use EditorJS\EditorJSException;
 use Illuminate\Support\HtmlString;
+use Illuminate\Support\Str;
+use JsonException;
+use stdClass;
 
 class NovaEditorJsConverter
 {
@@ -44,14 +44,9 @@
      */
     public function generateHtmlOutput(mixed $data): HtmlString
     {
-<<<<<<< HEAD
         $data = NovaEditorJsData::generateTemporaryUrls($data);
 
-
         if (empty($data) || $data == new stdClass()) {
-=======
-        if (empty($data) || $data == new stdClass) {
->>>>>>> a3207535
             return new HtmlString('');
         }
 
@@ -102,9 +97,10 @@
         return collect($blocks)->map(function ($block) {
             if (in_array(data_get($block, 'type'), ['resizableImage', 'image'])) {
                 $imageUrl = data_get($block, 'data.file.url');
-                $cleanImageUrl = Str::replace("amp;", "", $imageUrl);
+                $cleanImageUrl = Str::replace('amp;', '', $imageUrl);
                 data_set($block, 'data.file.url', $cleanImageUrl);
             }
+
             return $block;
         })->all();
     }
@@ -141,7 +137,6 @@
             fn ($block) => view('nova-editor-js::resizable-image', array_merge($block['data'], [
                 'classes' => $this->calculateImageClasses($block['data']),
                 'imageBlockClasses' => $this->calculateImageBlockClasses($block['data']),
-
             ]))->render()
         );
 
@@ -182,11 +177,13 @@
     }
 
     /**
+     * @param mixed $blockData
      * @return string
      */
     protected function calculateImageClasses($blockData)
     {
         $classes = [];
+
         foreach ($blockData as $key => $data) {
             if (is_bool($data) && $data === true) {
                 $classes[] = $key;
@@ -199,13 +196,13 @@
     protected function calculateImageBlockClasses($blockData)
     {
         if (data_get($blockData, 'align') == 'center') {
-            return "flex justify-center";
+            return 'flex justify-center';
         }
 
         if (data_get($blockData, 'align') == 'right') {
-            return "flex justify-end";
-        }
-
-        return "flex justify-start";
+            return 'flex justify-end';
+        }
+
+        return 'flex justify-start';
     }
 }