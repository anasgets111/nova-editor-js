<?php

declare(strict_types=1);

namespace Advoor\NovaEditorJs\Http\Controllers;

use finfo;
use Spatie\Image\Image;
use App\Tools\TemporaryUrl;
use Illuminate\Http\Request;
use Illuminate\Http\JsonResponse;
use Illuminate\Routing\Controller;
use Illuminate\Support\Facades\URL;
use App\Tools\TemporaryUrlGenerator;
use Illuminate\Support\Facades\Http;
use Illuminate\Support\Facades\Crypt;
use Illuminate\Support\Facades\Storage;
use Illuminate\Support\Facades\Validator;
use Illuminate\Http\Client\RequestException;
use Illuminate\Http\Client\ConnectionException;
use Spatie\Image\Exceptions\InvalidManipulation;
use Advoor\NovaEditorJs\Events\EditorJsImageUploaded;
use Advoor\NovaEditorJs\Events\EditorJsThumbnailCreated;

class EditorJsImageUploadController extends Controller
{
    private const VALID_IMAGE_MIMES = [
        'image/jpeg',
        'image/webp',
        'image/gif',
        'image/png',
        'image/svg+xml',
    ];

    /**
     * Upload file.
     */
    public function file(Request $request): JsonResponse
    {
        $disk = config('nova-editor-js.toolSettings.image.disk');
        $validator = Validator::make($request->all(), [
            'image' => 'required|image',
        ]);

        if ($validator->fails()) {
            return response()->json([
                'success' => 0,
            ]);
        }

        $path = $request->file('image')->store(
            config('nova-editor-js.toolSettings.image.path'),
            $disk
        );


        if ($disk !== 'local') {
            $tempPath = $request->file('image')->store(
                config('nova-editor-js.toolSettings.image.path'),
                'local'
            );

            // $this->applyAlterations(Storage::disk('local')->path($tempPath));
            $thumbnails = $this->applyThumbnails($tempPath);

            $this->deleteThumbnails(Storage::disk('local')->path($tempPath));
            Storage::disk('local')->delete($tempPath);
        } else {
            // $this->applyAlterations(Storage::disk($disk)->path($path));
            $thumbnails = $this->applyThumbnails($path);
        }

        event(new EditorJsImageUploaded($disk, $path));
        return response()->json([
            'success' => 1,
            'file' => [
                'url' => TemporaryUrl::make($path, $expirationInMinutes = 60, $disk)->generate(),
                'thumbnails' => $thumbnails,
            ],
        ]);
    }

    


    /**
     * "Upload" a URL.
     */
    public function url(Request $request): JsonResponse
    {
        $validator = Validator::make($request->all(), [
            'url' => 'required|url',
        ]);

        if ($validator->fails()) {
            return response()->json([
                'success' => 0,
            ]);
        }

        $url = $request->input('url');

        // Fetch URL
        try {
            $response = Http::timeout(5)->get($url)->throw();
        } catch (ConnectionException | RequestException) {
            return response()->json([
                'success' => 0,
            ]);
        }

        // Validate mime type
<<<<<<< HEAD
        $mime = (new finfo())->buffer($response->body(), FILEINFO_MIME_TYPE);
        if (!in_array($mime, self::VALID_IMAGE_MIMES, true)) {
=======
        $mime = (new finfo)->buffer($response->body(), FILEINFO_MIME_TYPE);
        if (! in_array($mime, self::VALID_IMAGE_MIMES, true)) {
>>>>>>> a3207535
            return response()->json([
                'success' => 0,
            ]);
        }

        $urlBasename = basename(parse_url(url($url), PHP_URL_PATH));
        $nameWithPath = config('nova-editor-js.toolSettings.image.path') . '/' . uniqid() . $urlBasename;
        Storage::disk(config('nova-editor-js.toolSettings.image.disk'))->put($nameWithPath, $response->body());
        event(new EditorJsImageUploaded(config('nova-editor-js.toolSettings.image.disk'), $nameWithPath));

        return response()->json([
            'success' => 1,
            'file' => [
                'url' => Storage::disk(config('nova-editor-js.toolSettings.image.disk'))->url($nameWithPath),
            ],
        ]);
    }

    // /**
    //  * @param  array  $alterations
    //  */
    // private function applyAlterations($path, $alterations = [])
    // {
    //     return;
    //     try {
    //         $image = Image::load($path);

    //         $imageSettings = config('nova-editor-js.toolSettings.image.alterations');

    //         if (!empty($alterations)) {
    //             $imageSettings = $alterations;
    //         }

    //         if (empty($imageSettings)) {
    //             return;
    //         }

    //         if (!empty($imageSettings['resize']['width'])) {
    //             $image->width($imageSettings['resize']['width']);
    //         }

    //         if (!empty($imageSettings['resize']['height'])) {
    //             $image->height($imageSettings['resize']['height']);
    //         }

    //         if (!empty($imageSettings['optimize'])) {
    //             $image->optimize();
    //         }

    //         if (!empty($imageSettings['adjustments']['brightness'])) {
    //             $image->brightness($imageSettings['adjustments']['brightness']);
    //         }

    //         if (!empty($imageSettings['adjustments']['contrast'])) {
    //             $image->contrast($imageSettings['adjustments']['contrast']);
    //         }

    //         if (!empty($imageSettings['adjustments']['gamma'])) {
    //             $image->gamma($imageSettings['adjustments']['gamma']);
    //         }

    //         if (!empty($imageSettings['effects']['blur'])) {
    //             $image->blur($imageSettings['effects']['blur']);
    //         }

    //         if (!empty($imageSettings['effects']['pixelate'])) {
    //             $image->pixelate($imageSettings['effects']['pixelate']);
    //         }

    //         if (!empty($imageSettings['effects']['greyscale'])) {
    //             $image->greyscale();
    //         }
    //         if (!empty($imageSettings['effects']['sepia'])) {
    //             $image->sepia();
    //         }

    //         if (!empty($imageSettings['effects']['sharpen'])) {
    //             $image->sharpen($imageSettings['effects']['sharpen']);
    //         }

    //         $image->save();
    //     } catch (InvalidManipulation $exception) {
    //         report($exception);
    //     }
    // }

    /**
     * @return array
     */
    private function applyThumbnails($path)
    {
        $thumbnailSettings = config('nova-editor-js.toolSettings.image.thumbnails');

        $generatedThumbnails = [];

        if (!empty($thumbnailSettings)) {
            foreach ($thumbnailSettings as $thumbnailName => $setting) {
                $filename = pathinfo($path, PATHINFO_FILENAME);
                $extension = pathinfo($path, PATHINFO_EXTENSION);

                $newThumbnailName = $filename . $thumbnailName . '.' . $extension;
                $newThumbnailPath = config('nova-editor-js.toolSettings.image.path') . '/' . $newThumbnailName;

                Storage::disk(config('nova-editor-js.toolSettings.image.disk'))->copy($path, $newThumbnailPath);

                if (config('nova-editor-js.toolSettings.image.disk') !== 'local') {
                    Storage::disk('local')->copy($path, $newThumbnailPath);
                    $newPath = Storage::disk('local')->path($newThumbnailPath);
                } else {
                    $newPath = Storage::disk(config('nova-editor-js.toolSettings.image.disk'))->path($newThumbnailPath);
                }

                // $this->applyAlterations($newPath, $setting);

                event(new EditorJsThumbnailCreated(config('nova-editor-js.toolSettings.image.disk'), $newThumbnailPath));

                $generatedThumbnails[] = TemporaryUrl::make($path, $expirationInMinutes = 60, config('nova-editor-js.toolSettings.image.disk'))->generate();

            }
        }

        return $generatedThumbnails;
    }

    private function deleteThumbnails($path)
    {
        $thumbnailSettings = config('nova-editor-js.toolSettings.image.thumbnails');

        if (!empty($thumbnailSettings)) {
            foreach ($thumbnailSettings as $thumbnailName => $setting) {
                $filename = pathinfo($path, PATHINFO_FILENAME);
                $extension = pathinfo($path, PATHINFO_EXTENSION);

                $newThumbnailName = $filename . $thumbnailName . '.' . $extension;
                $newThumbnailPath = config('nova-editor-js.toolSettings.image.path') . '/' . $newThumbnailName;

                Storage::disk('local')->delete($path, $newThumbnailPath);
            }
        }
    }
}<|MERGE_RESOLUTION|>--- conflicted
+++ resolved
@@ -1,26 +1,24 @@
 <?php
 
-declare(strict_types=1);
+declare(strict_types = 1);
 
 namespace Advoor\NovaEditorJs\Http\Controllers;
 
-use finfo;
-use Spatie\Image\Image;
-use App\Tools\TemporaryUrl;
-use Illuminate\Http\Request;
-use Illuminate\Http\JsonResponse;
-use Illuminate\Routing\Controller;
-use Illuminate\Support\Facades\URL;
-use App\Tools\TemporaryUrlGenerator;
-use Illuminate\Support\Facades\Http;
-use Illuminate\Support\Facades\Crypt;
-use Illuminate\Support\Facades\Storage;
-use Illuminate\Support\Facades\Validator;
-use Illuminate\Http\Client\RequestException;
-use Illuminate\Http\Client\ConnectionException;
-use Spatie\Image\Exceptions\InvalidManipulation;
 use Advoor\NovaEditorJs\Events\EditorJsImageUploaded;
 use Advoor\NovaEditorJs\Events\EditorJsThumbnailCreated;
+use App\Tools\TemporaryUrl;
+use finfo;
+use Illuminate\Http\Client\ConnectionException;
+use Illuminate\Http\Client\RequestException;
+use Illuminate\Http\JsonResponse;
+use Illuminate\Http\Request;
+use Illuminate\Routing\Controller;
+use Illuminate\Support\Facades\Http;
+use Illuminate\Support\Facades\Storage;
+use Illuminate\Support\Facades\URL;
+use Illuminate\Support\Facades\Validator;
+use Spatie\Image\Exceptions\InvalidManipulation;
+use Spatie\Image\Image;
 
 class EditorJsImageUploadController extends Controller
 {
@@ -53,7 +51,6 @@
             $disk
         );
 
-
         if ($disk !== 'local') {
             $tempPath = $request->file('image')->store(
                 config('nova-editor-js.toolSettings.image.path'),
@@ -71,6 +68,7 @@
         }
 
         event(new EditorJsImageUploaded($disk, $path));
+
         return response()->json([
             'success' => 1,
             'file' => [
@@ -80,9 +78,6 @@
         ]);
     }
 
-    
-
-
     /**
      * "Upload" a URL.
      */
@@ -110,13 +105,9 @@
         }
 
         // Validate mime type
-<<<<<<< HEAD
         $mime = (new finfo())->buffer($response->body(), FILEINFO_MIME_TYPE);
-        if (!in_array($mime, self::VALID_IMAGE_MIMES, true)) {
-=======
-        $mime = (new finfo)->buffer($response->body(), FILEINFO_MIME_TYPE);
+
         if (! in_array($mime, self::VALID_IMAGE_MIMES, true)) {
->>>>>>> a3207535
             return response()->json([
                 'success' => 0,
             ]);
@@ -204,6 +195,7 @@
     // }
 
     /**
+     * @param mixed $path
      * @return array
      */
     private function applyThumbnails($path)
@@ -234,7 +226,6 @@
                 event(new EditorJsThumbnailCreated(config('nova-editor-js.toolSettings.image.disk'), $newThumbnailPath));
 
                 $generatedThumbnails[] = TemporaryUrl::make($path, $expirationInMinutes = 60, config('nova-editor-js.toolSettings.image.disk'))->generate();
-
             }
         }
 
